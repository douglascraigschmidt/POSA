--- conflicted
+++ resolved
@@ -247,17 +247,6 @@
      */
     private boolean onMenuItemSelected(@NotNull MenuItem item) {
         switch (item.getItemId()) {
-<<<<<<< HEAD
-            case R.id.action_clear:
-                mLogTextView.setText(null);
-                return true;
-            case R.id.action_run:
-                startComputations();
-                return true;
-            case R.id.action_cancel:
-                stopComputations();
-                return true;
-=======
         case R.id.action_clear:
             mLogTextView.setText(null);
             return true;
@@ -267,7 +256,6 @@
         case R.id.action_cancel:
             interruptComputations();
             return true;
->>>>>>> 2163ac9f
         }
 
         return false;
@@ -319,31 +307,23 @@
 
                     startComputations();
 
-<<<<<<< HEAD
-                return true;
-            } else {
-                return false;
-            }
-        });
-
-        // Get reference to start stop view and set it's click handler.
-        mStartStopView = findViewById(R.id.searchStopView);
-        mStartStopView.setOnClickListener(view -> startStopComputations());
-    }
-
-    public void startStopComputations() {
-        if (mIsRunning) {
-            stopComputations();
-        } else {
-            startComputations();
-        }
-=======
                     return true;
                 } else {
                     return false;
                 }
             });
->>>>>>> 2163ac9f
+
+        // Get reference to start stop view and set it's click handler.
+        mStartStopView = findViewById(R.id.searchStopView);
+        mStartStopView.setOnClickListener(view -> startStopComputations());
+    }
+
+    public void startStopComputations() {
+        if (mIsRunning) {
+            interruptComputations();
+        } else {
+            startComputations();
+        }
     }
 
     /**
@@ -432,7 +412,7 @@
     /**
      * Stop the prime computations.
      */
-    private void stopComputations() {
+    private void interruptComputations() {
         // Shutdown the thread pool.
         mRetainedState.mExecutorService.shutdownNow();
 
